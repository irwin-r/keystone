--- conflicted
+++ resolved
@@ -123,10 +123,7 @@
           id
           startTime
           maxRsvps
-<<<<<<< HEAD
-=======
           isRsvpAvailable
->>>>>>> c421b203
         }
         allRsvps(where: { event: { id: "${eventId}" }}) {
           id
@@ -137,14 +134,9 @@
 
       if (
         !event ||
-<<<<<<< HEAD
-        !event.startTime ||
-        new Date() > event.startTime ||
-=======
         !event.isRsvpAvailable ||
         !event.startTime ||
         new Date() > new Date(event.startTime) ||
->>>>>>> c421b203
         allRsvps.length >= event.maxRsvps
       ) {
         throw 'Error rsvping to event';
