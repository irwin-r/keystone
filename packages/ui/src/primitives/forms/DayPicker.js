// @flow
import React, { type Node, type Ref } from 'react';
import styled from 'react-emotion';
import Kalendaryo from 'kalendaryo';
<<<<<<< HEAD
import { isToday as isDayToday, isSameMonth, setMonth } from 'date-fns';
import Select from 'react-select'
import { format, formatDistance, formatRelative, subDays} from 'date-fns'
import { setDate, addMonths, setYear } from 'date-fns'
=======
import { isToday as isDayToday, isSameMonth } from 'date-fns';
import parse from 'date-fns/parse';
import { Input } from './index';
import { Select } from '../filters';
>>>>>>> 2c01baef

import { ChevronLeftIcon, ChevronRightIcon, ZapIcon } from '@keystonejs/icons';
import { borderRadius, colors } from '../../theme';

const WEEK_DAYS = ['Sun', 'Mon', 'Tue', 'Wed', 'Thu', 'Fri', 'Sat'];

const Wrapper = styled.div({
  fontSize: '0.85rem',
});
const Header = styled.div({
  alignItems: 'center',
  display: 'flex',
  justifyContent: 'space-between',
});
const HeaderText = styled.div({
  fontWeight: 500,
});
const HeaderButton = props => (
  <button
    type="button"
    css={{
      background: 'none',
      borderRadius: borderRadius,
      border: 'none',
      cursor: 'pointer',
      padding: '0.5rem 0.75rem',
      outline: 'none',

      ':hover': {
        backgroundColor: colors.N05,
      },
      ':active': {
        backgroundColor: colors.N10,
      },
    }}
    {...props}
  />
);
const Body = 'div';

const WeekRow = styled.div({
  display: 'flex',
});

const WeekLabels = styled(WeekRow)({
  color: colors.N40,
  fontSize: '0.65rem',
  fontWeight: 500,
  textTransform: 'uppercase',
});

const Day = styled.div(({ disabled, isInteractive, isSelected, isToday }) => {
  let textColor;
  if (isToday) textColor = colors.danger;
  if (disabled) textColor = colors.N40;
  if (isSelected) textColor = 'white';

  return {
    alignItems: 'center',
    backgroundColor: isSelected ? colors.primary : null,
    borderRadius: borderRadius,
    color: textColor,
    cursor: isInteractive ? 'pointer' : 'default',
    display: 'flex',
    flexDirection: 'column',
    fontWeight: isSelected || isToday ? 'bold' : null,
    flexBasis: 'calc(100% / 7)',
    padding: '0.5rem',
    textAlign: 'center',
    width: 'calc(100% / 7)',

    ':hover': {
      backgroundColor: isInteractive && !isSelected ? colors.B.L90 : null,
      color: isInteractive && !isSelected && !isToday ? colors.B.D40 : null,
    },
    ':active': {
      backgroundColor: isInteractive && !isSelected ? colors.B.L80 : null,
    },
  };
});

const TodayMarker = styled.div(({ isSelected }) => ({
  backgroundColor: isSelected ? 'white' : colors.danger,
  borderRadius: 4,
  height: 2,
  marginBottom: -4,
  marginTop: 2,
  width: '1em',
}));

const SelectMonths = () => {

  const months = ['Jan', 'Feb', 'Mar', 'Apr', 'May', 'Jun', 'Jul', 'Oct', 'Nov', 'Dec']

  return(
    <Select
      options={months}
      components={{DropdownIndicator: null, IndicatorSeparator: null}}
    />
  )
}; 

class SelectYear extends React.Component {

  render(){
    const { handleYearSelect, currentYear } = this.props;
    const thisYear = parseInt( new Date().getFullYear() );
    const years = [...new Array(101)].map( (_,i) => thisYear - i );

    return (
      <select
        onChange={handleYearSelect(this.value)}
      >
        {
          years.map( (year,i) => (
            <option key={i}
            //selected={year==currentYear ? true : false}
            >{year}</option>
          ))
        }
      </select>
    );
  };
};


type Props = {
  children?: Node,
  /** Field disabled */
  isDisabled?: boolean,
  /** Marks this as a required field */
  isRequired?: boolean,
  /** Field name */
  name?: string,
  /** onChange event handler */
  onChange: any => mixed,
  /** Field value */
  value: string,
  /** Ref to apply to the inner Element */
  innerRef?: Ref<*>,
};

export const DayPicker = (props: Props) => {
  function BasicCalendar(kalendaryo) {
    const {
      getFormattedDate,
      getWeeksInMonth,
      getDatePrevMonth,
      getDateNextMonth,
      setSelectedDate,
      setDate,
      selectedDate,
      date,
    } = kalendaryo;

    const currentDate = getFormattedDate('MMMM YYYY');
    const weeksInCurrentMonth = getWeeksInMonth();

    const setDateNextMonth = x => {
      console.log({ x });
      setDate(getDateNextMonth());
    };

    const setDatePrevMonth = () => setDate(getDatePrevMonth());
    const selectDay = _date => () => setSelectedDate(_date);

    const isSelectedDay = _date => getFormattedDate(selectedDate) === getFormattedDate(_date);
    const isDisabled = dateValue => !isSameMonth(date, dateValue);

    console.log(date);

    return (
      <Wrapper>
        <Header>
          <HeaderButton onClick={setDatePrevMonth}>
            <ChevronLeftIcon />
          </HeaderButton>
          <HeaderButton onClick={setDatePrevMonth}>
            {getFormattedDate('MMMM')}
          </HeaderButton>
          <SelectYear date={date} handleYearSelect={handleYearSelect} />
          <HeaderButton onClick={setDateNextMonth}>
            <ChevronRightIcon />
          </HeaderButton>
        </Header>

        <Body>
<<<<<<< HEAD
          <WeekLabels>{WEEK_DAYS.map(d => <Day key={d}>{d}</Day>)}</WeekLabels>
=======
          <WeekLabels>
            {WEEK_DAYS.map(d => (
              <Day key={d}>{d}</Day>
            ))}
          </WeekLabels>

>>>>>>> 2c01baef
          {weeksInCurrentMonth.map((week, i) => (
            <WeekRow key={i}>
              {week.map(day => {
                const disabled = isDisabled(day.dateValue);
                const isSelected = isSelectedDay(day.dateValue);
                const isToday = isDayToday(day.dateValue);
                return (
                  <Day
                    key={day.label}
                    disabled={disabled}
                    onClick={disabled ? null : selectDay(day.dateValue)}
                    isInteractive={!disabled}
                    isSelected={isSelected}
                    isToday={isToday}
                  >
                    {day.label}
                    {isToday ? <TodayMarker isSelected={isSelected} /> : null}
                  </Day>
                );
              })}
            </WeekRow>
          ))}
        </Body>
      </Wrapper>
    );
  }
  return <Kalendaryo {...props} render={BasicCalendar} />;
};

export const DateTimePicker = (props: Props) => {
  const { date, time, offset, htmlID, autoFocus } = props;
  const { handleDayChange, handleTimeChange, handleOffsetChange } = props;
  const TODAY = new Date();

  const options = [
    '-12',
    '-11',
    '-11',
    '-10',
    '-09',
    '-08',
    '-07',
    '-06',
    '-05',
    '-04',
    '-03',
    '-02',
    '-01',
    '+00',
    '+01',
    '+02',
    '+03',
    '+04',
    '+05',
    '+06',
    '+07',
    '+08',
    '+09',
    '+10',
    '+11',
    '+12',
    '+13',
    '+14',
  ].map(o => ({ value: `${o}:00`, label: `${o}:00` }));
  return (
    <div>
      <DayPicker
        autoFocus={autoFocus}
        onSelectedChange={handleDayChange}
        startCurrentDateAt={date ? parse(date) : TODAY}
        startSelectedDateAt={date ? parse(date) : TODAY}
      />
      <Input type="time" name="time-picker" value={time} onChange={handleTimeChange} />
      <Select
        value={offset}
        options={options}
        onChange={handleOffsetChange}
        id={`react-select-${htmlID}`}
      />
    </div>
  );
};<|MERGE_RESOLUTION|>--- conflicted
+++ resolved
@@ -2,17 +2,12 @@
 import React, { type Node, type Ref } from 'react';
 import styled from 'react-emotion';
 import Kalendaryo from 'kalendaryo';
-<<<<<<< HEAD
 import { isToday as isDayToday, isSameMonth, setMonth } from 'date-fns';
-import Select from 'react-select'
 import { format, formatDistance, formatRelative, subDays} from 'date-fns'
 import { setDate, addMonths, setYear } from 'date-fns'
-=======
-import { isToday as isDayToday, isSameMonth } from 'date-fns';
 import parse from 'date-fns/parse';
 import { Input } from './index';
 import { Select } from '../filters';
->>>>>>> 2c01baef
 
 import { ChevronLeftIcon, ChevronRightIcon, ZapIcon } from '@keystonejs/icons';
 import { borderRadius, colors } from '../../theme';
@@ -103,6 +98,7 @@
   width: '1em',
 }));
 
+/*
 const SelectMonths = () => {
 
   const months = ['Jan', 'Feb', 'Mar', 'Apr', 'May', 'Jun', 'Jul', 'Oct', 'Nov', 'Dec']
@@ -114,6 +110,7 @@
     />
   )
 }; 
+*/
 
 class SelectYear extends React.Component {
 
@@ -200,16 +197,7 @@
         </Header>
 
         <Body>
-<<<<<<< HEAD
           <WeekLabels>{WEEK_DAYS.map(d => <Day key={d}>{d}</Day>)}</WeekLabels>
-=======
-          <WeekLabels>
-            {WEEK_DAYS.map(d => (
-              <Day key={d}>{d}</Day>
-            ))}
-          </WeekLabels>
-
->>>>>>> 2c01baef
           {weeksInCurrentMonth.map((week, i) => (
             <WeekRow key={i}>
               {week.map(day => {
