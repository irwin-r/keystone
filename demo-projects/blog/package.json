{
  "name": "@keystone-alpha/demo-project-blog",
  "description": "An example KeystoneJS project showcasing a Blogging Site.",
  "private": true,
  "version": "1.0.7",
  "author": "The KeystoneJS Development Team",
  "license": "MIT",
  "engines": {
    "node": ">=8.4.0"
  },
  "scripts": {
    "start": "DISABLE_LOGGING=true keystone",
    "build": "next build"
  },
  "dependencies": {
<<<<<<< HEAD
    "@arch-ui/layout": "^0.1.0",
    "@arch-ui/typography": "^0.0.3",
    "@emotion/core": "^10.0.9",
    "@emotion/styled": "^10.0.9",
    "@keystone-alpha/adapter-mongoose": "^1.0.5",
    "@keystone-alpha/admin-ui": "^3.0.6",
=======
    "@emotion/core": "^10.0.10",
    "@emotion/styled": "^10.0.10",
    "@keystone-alpha/adapter-mongoose": "^1.0.6",
    "@keystone-alpha/admin-ui": "^3.1.0",
>>>>>>> 119448fc
    "@keystone-alpha/core": "^2.0.3",
    "@keystone-alpha/fields": "^5.0.0",
    "@keystone-alpha/fields-wysiwyg-tinymce": "^1.0.2",
    "@keystone-alpha/file-adapters": "^1.0.2",
    "@keystone-alpha/keystone": "^3.1.0",
    "@keystone-alpha/server": "^4.0.1",
    "apollo-boost": "^0.3.1",
    "apollo-client": "^2.5.1",
    "apollo-upload-client": "^10.0.0",
    "date-fns": "^1.30.1",
    "graphql-tag": "^2.10.1",
    "isomorphic-unfetch": "^3.0.0",
    "next": "^8.0.3",
    "next-apollo": "^2.0.9",
    "node-fetch": "^2.3.0",
    "react": "^16.8.6",
    "react-apollo": "2.4.0"
  }
}<|MERGE_RESOLUTION|>--- conflicted
+++ resolved
@@ -13,19 +13,12 @@
     "build": "next build"
   },
   "dependencies": {
-<<<<<<< HEAD
     "@arch-ui/layout": "^0.1.0",
     "@arch-ui/typography": "^0.0.3",
-    "@emotion/core": "^10.0.9",
-    "@emotion/styled": "^10.0.9",
-    "@keystone-alpha/adapter-mongoose": "^1.0.5",
-    "@keystone-alpha/admin-ui": "^3.0.6",
-=======
     "@emotion/core": "^10.0.10",
     "@emotion/styled": "^10.0.10",
     "@keystone-alpha/adapter-mongoose": "^1.0.6",
     "@keystone-alpha/admin-ui": "^3.1.0",
->>>>>>> 119448fc
     "@keystone-alpha/core": "^2.0.3",
     "@keystone-alpha/fields": "^5.0.0",
     "@keystone-alpha/fields-wysiwyg-tinymce": "^1.0.2",
